--- conflicted
+++ resolved
@@ -2109,8 +2109,6 @@
         this.legend = legend;
     }
     
-<<<<<<< HEAD
-    // Create gradient legend
     createGradientLegend() {
         this.removeLegend();
         
@@ -2146,8 +2144,6 @@
         this.container.appendChild(legend);
         this.legend = legend;
     }
-=======
->>>>>>> ec1a156f
     
     removeLegend() {
         if (this.legend && this.legend.parentNode) {
