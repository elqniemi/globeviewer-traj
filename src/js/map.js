export class MapManager {
    constructor(containerId) {
        const Llib = window.L;
        this.containerId = containerId;
        this.map = Llib.map(containerId).setView([20, 0], 2);
        Llib.tileLayer('https://{s}.basemaps.cartocdn.com/light_all/{z}/{x}/{y}{r}.png', {
            attribution: '&copy; <a href="https://www.openstreetmap.org/">OpenStreetMap</a> &copy; <a href="https://carto.com/">CARTO</a>'
        }).addTo(this.map);

        this.routesLayer = Llib.layerGroup().addTo(this.map);
        this.pointsLayer = Llib.layerGroup().addTo(this.map);

        this.settings = {
            routes: {
                color: '#ff0000',
                width: 3,
                flowMode: 'directional',
                style: 'solid'
            },
            points: {
                color: '#ffffff',
                size: 6
            }
        };
    }

    // Stub methods to keep interface with GlobeManager
    render() {}
    exportImage() {}
    updateBackgroundStyle() {}
    updateAtmosphereStyle() {}
    updateAtmosphere() {}
    setLightingPreset() {}
    updateSunPosition() {}
    updateLightIntensity() {}
    updateAmbientIntensity() {}
    setReduceGlare() {}
    handleResize() {
        if (this.map && this.map.invalidateSize) {
            this.map.invalidateSize();
        }
    }
    updateLightColor() {}

    setFlowMode(mode) {
        this.settings.routes.flowMode = mode;
    }

    clearRoutes() { this.routesLayer.clearLayers(); }
    clearPoints() { this.pointsLayer.clearLayers(); }

    updateRouteColor(color) {
        this.settings.routes.color = color;
        this.routesLayer.eachLayer(layer => {
            layer.setStyle({ color });
        });
    }

    updateRouteWidth(width) {
        this.settings.routes.width = width;
        this.routesLayer.eachLayer(layer => {
            layer.setStyle({ weight: width });
        });
    }

    updatePointColor(color) {
        this.settings.points.color = color;
        this.pointsLayer.eachLayer(layer => {
            if (layer.setStyle) {
                layer.setStyle({ color });
            }
        });
    }

    updatePointSize(size) {
        this.settings.points.size = size;
        // Leaflet circle markers use radius
        this.pointsLayer.eachLayer(layer => {
            if (layer.setRadius) layer.setRadius(size);
        });
    }

<<<<<<< HEAD
    updateLineStyle(style) {
        this.settings.routes.style = style;
        this.routesLayer.eachLayer(layer => {
            if (style === 'dash') {
                layer.setStyle({ dashArray: '5,5' });
            } else {
                layer.setStyle({ dashArray: null });
            }
        });

=======
>>>>>>> e9020c29
    // New no-op or minimal implementations for UI compatibility
    updateRouteColorMode(mode) {
        this.settings.routes.colorMode = mode;
    }

    updateColorVariable(variable) {
        this.settings.routes.variable = variable;
    }

    updateColorRamp(ramp) {
        this.settings.routes.colorRamp = ramp;
    }

    updateCustomColors(startColor, endColor) {
        if (!this.settings.routes.customColors) {
            this.settings.routes.customColors = {};
        }
        this.settings.routes.customColors.start = startColor;
        this.settings.routes.customColors.end = endColor;
    }

    updateTransform(transform, type) {
        if (type === 'color') {
            this.settings.routes.transform = transform;
        } else if (type === 'width') {
            this.settings.routes.widthTransform = transform;
        } else if (type === 'pointSize') {
            this.settings.points.sizeTransform = transform;
        }
    }

    updateWidthMode(mode) {
        this.settings.routes.widthMode = mode;
    }

    updateWidthVariable(variable) {
        this.settings.routes.widthVariable = variable;
    }

    updateWidthRange(min, max) {
        if (!this.settings.routes.widthRange) {
            this.settings.routes.widthRange = {};
        }
        this.settings.routes.widthRange.min = min;
        this.settings.routes.widthRange.max = max;
    }

    updateRouteThickness(thickness) {
        this.settings.routes.thickness = thickness;
    }

    updateRouteHeight(height) {
        this.settings.routes.routeHeight = height;
    }

    updateArcHeight(height) {
        this.settings.routes.arcHeight = height;
    }

    updateDashSettings(dashSize, gapSize) {
        if (!this.settings.routes.dashSettings) {
            this.settings.routes.dashSettings = {};
        }
        this.settings.routes.dashSettings.dashSize = dashSize;
        this.settings.routes.dashSettings.gapSize = gapSize;
    }

    updateFlowSettings(speed, pulseType, gradient) {
        if (!this.settings.routes.animation) {
            this.settings.routes.animation = {};
        }
        this.settings.routes.animation.speed = speed;
        this.settings.routes.animation.pulseType = pulseType;
        this.settings.routes.animation.gradient = gradient;
    }

    togglePoints(visible) {
        this.settings.points.visible = visible;
        if (visible) {
            if (!this.map.hasLayer(this.pointsLayer)) {
                this.map.addLayer(this.pointsLayer);
            }
        } else if (this.map.hasLayer(this.pointsLayer)) {
            this.map.removeLayer(this.pointsLayer);
        }
    }

    updatePointSizeMode(mode) {
        this.settings.points.sizeMode = mode;
    }

    updatePointSizeVariable(variable) {
        this.settings.points.sizeVariable = variable;
    }

    updatePointSizeRange(min, max) {
        if (!this.settings.points.sizeRange) {
            this.settings.points.sizeRange = {};
        }
        this.settings.points.sizeRange.min = min;
        this.settings.points.sizeRange.max = max;
    }

    latLonToLatLng(lat, lon) {
        return [lat, lon];
    }

    // Helper to offset coordinates perpendicular to line
    computeOffsetCoords(start, end, sign, distDeg) {
        const toRad = Math.PI / 180;
        const lat1 = start[0];
        const lon1 = start[1];
        const lat2 = end[0];
        const lon2 = end[1];
        const dx = lon2 - lon1;
        const dy = lat2 - lat1;
        const angle = Math.atan2(dy, dx) + Math.PI / 2;
        const dLat = distDeg * Math.sin(angle);
        const dLon = distDeg * Math.cos(angle) / Math.cos(lat1 * toRad);
        return [
            [lat1 + sign * dLat, lon1 + sign * dLon],
            [lat2 + sign * dLat, lon2 + sign * dLon]
        ];
    }

    addConnections(points, edges) {
        this.clearRoutes();
        this.clearPoints();
        const Llib = window.L;
        const pointsMap = {};
        points.forEach(p => {
            pointsMap[p.id] = [p.lat, p.lon];
            const marker = Llib.circleMarker([p.lat, p.lon], {
                radius: this.settings.points.size,
                color: this.settings.points.color,
                weight: 1,
                fillOpacity: 0.8
            });
            marker.addTo(this.pointsLayer);
        });

        const pairMap = {};
        edges.forEach(e => {
            const key = [e.source, e.destination].sort().join('-');
            if (!pairMap[key]) pairMap[key] = { ab: [], ba: [] };
            if (e.source <= e.destination) pairMap[key].ab.push(e); else pairMap[key].ba.push(e);
        });

        const dist = 0.5; // degree offset
        const edgesToDraw = [];
        Object.keys(pairMap).forEach(key => {
            const { ab, ba } = pairMap[key];
            if (this.settings.routes.flowMode === 'total') {
                const list = ab.concat(ba);
                if (list.length === 0) return;
                const base = list[0];
                const agg = { ...base };
                for (let i = 1; i < list.length; i++) {
                    const e = list[i];
                    for (const k in e) {
                        if (typeof e[k] === 'number') {
                            agg[k] = (agg[k] || 0) + e[k];
                        }
                    }
                }
                agg._offset = 0;
                edgesToDraw.push(agg);
            } else {
                ab.forEach(e => { e._offset = 1; edgesToDraw.push(e); });
                ba.forEach(e => { e._offset = -1; edgesToDraw.push(e); });
            }
        });

        const allCoords = [];
        edgesToDraw.forEach(e => {
            const start = pointsMap[e.source];
            const end = pointsMap[e.destination];
            if (!start || !end) return;
            let coords = [start, end];
            if (e._offset) {
                coords = this.computeOffsetCoords(start, end, e._offset, dist);
            }
            const line = Llib.polyline(coords, {
                color: this.settings.routes.color,
                weight: this.settings.routes.width,
                opacity: 0.8
            });
            line.addTo(this.routesLayer);
            coords.forEach(c => allCoords.push(c));
        });

<<<<<<< HEAD
        this.updateLineStyle(this.settings.routes.style);
=======
>>>>>>> e9020c29
        if (allCoords.length > 0) {
            const bounds = Llib.latLngBounds(allCoords);
            this.map.fitBounds(bounds, { padding: [20, 20] });
            this.map.invalidateSize();
        }
    }

    addTrajectoryPoints(data) {
        this.clearRoutes();
        this.clearPoints();
        const Llib = window.L;
        const routes = {};
        const allCoords = [];
        data.forEach(p => {
            if (!routes[p.route_id]) routes[p.route_id] = [];
            routes[p.route_id].push([p.lat, p.lon]);
            const marker = Llib.circleMarker([p.lat, p.lon], {
                radius: this.settings.points.size,
                color: this.settings.points.color,
                weight: 1,
                fillOpacity: 0.8
            });
            marker.addTo(this.pointsLayer);
            allCoords.push([p.lat, p.lon]);
        });
        Object.values(routes).forEach(path => {
            Llib.polyline(path, {
                color: this.settings.routes.color,
                weight: this.settings.routes.width
            }).addTo(this.routesLayer);
            path.forEach(c => allCoords.push(c));
        });

<<<<<<< HEAD
        this.updateLineStyle(this.settings.routes.style);
=======
>>>>>>> e9020c29
        if (allCoords.length > 0) {
            const bounds = Llib.latLngBounds(allCoords);
            this.map.fitBounds(bounds, { padding: [20, 20] });
            this.map.invalidateSize();
        }
    }

    addTrajectorySegments(data) {
        this.clearRoutes();
        this.clearPoints();
        const Llib = window.L;
        const allCoords = [];
        data.forEach(seg => {
            const coords = [[seg.start_lat, seg.start_lon], [seg.end_lat, seg.end_lon]];
            Llib.polyline(coords, {
                color: this.settings.routes.color,
                weight: this.settings.routes.width
            }).addTo(this.routesLayer);
            coords.forEach(c => allCoords.push(c));
        });

<<<<<<< HEAD
        this.updateLineStyle(this.settings.routes.style);
=======
>>>>>>> e9020c29
        if (allCoords.length > 0) {
            const bounds = Llib.latLngBounds(allCoords);
            this.map.fitBounds(bounds, { padding: [20, 20] });
            this.map.invalidateSize();
        }
    }

    addOrderedTrajectories(data) {
        this.addTrajectorySegments(data);
    }
}<|MERGE_RESOLUTION|>--- conflicted
+++ resolved
@@ -80,7 +80,6 @@
         });
     }
 
-<<<<<<< HEAD
     updateLineStyle(style) {
         this.settings.routes.style = style;
         this.routesLayer.eachLayer(layer => {
@@ -91,8 +90,7 @@
             }
         });
 
-=======
->>>>>>> e9020c29
+
     // New no-op or minimal implementations for UI compatibility
     updateRouteColorMode(mode) {
         this.settings.routes.colorMode = mode;
@@ -284,10 +282,7 @@
             coords.forEach(c => allCoords.push(c));
         });
 
-<<<<<<< HEAD
         this.updateLineStyle(this.settings.routes.style);
-=======
->>>>>>> e9020c29
         if (allCoords.length > 0) {
             const bounds = Llib.latLngBounds(allCoords);
             this.map.fitBounds(bounds, { padding: [20, 20] });
@@ -321,10 +316,7 @@
             path.forEach(c => allCoords.push(c));
         });
 
-<<<<<<< HEAD
         this.updateLineStyle(this.settings.routes.style);
-=======
->>>>>>> e9020c29
         if (allCoords.length > 0) {
             const bounds = Llib.latLngBounds(allCoords);
             this.map.fitBounds(bounds, { padding: [20, 20] });
@@ -346,10 +338,8 @@
             coords.forEach(c => allCoords.push(c));
         });
 
-<<<<<<< HEAD
         this.updateLineStyle(this.settings.routes.style);
-=======
->>>>>>> e9020c29
+
         if (allCoords.length > 0) {
             const bounds = Llib.latLngBounds(allCoords);
             this.map.fitBounds(bounds, { padding: [20, 20] });
